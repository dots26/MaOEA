language: r
python:
 - 3.6
 - 3.7
 - 2.7
os:
 - osx
 - linux
dist: xenial
r:
 - devel
 - release
 - oldrel

install:
<<<<<<< HEAD
    - ls
    - sudo ./MaOEA/travis/install.sh
=======
    - sudo ./travis/install.sh
>>>>>>> 347d70eb
<|MERGE_RESOLUTION|>--- conflicted
+++ resolved
@@ -13,9 +13,5 @@
  - oldrel
 
 install:
-<<<<<<< HEAD
     - ls
-    - sudo ./MaOEA/travis/install.sh
-=======
-    - sudo ./travis/install.sh
->>>>>>> 347d70eb
+    - sudo ./travis/install.sh